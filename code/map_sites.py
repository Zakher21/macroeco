--- conflicted
+++ resolved
@@ -10,48 +10,5 @@
                            'data/formatted/*/*.xml')
 files = glob.glob(format_root)
 
-<<<<<<< HEAD
-lats = []
-lons = []
-names = []
-for f in files:
-    meta = metadata.Metadata(f)
-    bounds =  meta.get_coverage_region()
 
-    lats.append(bounds[0])
-    lons.append(bounds[1])
-    #    names.append(meta.get_title()) #Too long.
-    names.append(f[-13:-9])
-
-print('Corners of coords found:')
-print(min(lons),max(lons),min(lats),max(lats))
-
-print(names)
-print('Making map projection:')
-
-m = Basemap(projection='cyl', lat_0=50, lon_0=-100,
-            llcrnrlon=min(lons)-5, llcrnrlat=min(lats)-5,
-            urcrnrlon=max(lons)+5, urcrnrlat=max(lats)+5,
-            resolution='l')
-
-print('Setting up bluemarble background:')
-m.bluemarble()
-m.drawcoastlines()
-m.drawcountries()
-#m.fillcontinents(color='beige') #Not with bluemarble
-m.drawmapboundary()
-
-print('Add research sites:')
-x, y = m(lons, lats)
-m.plot(x, y, 'wo')
-for n, xpt, ypt in zip(names,x,y):
-    if n == 'BCIS': ypt += 1 #Cleanup for crowded areas 
-    if n == 'SHER': ypt += 2
-    plt.text(xpt+.5,ypt+.5,n,color='white')
-plt.title('Field sites of testable data')
-plt.savefig('sites_map.png')
-plt.show()
-    
-=======
-make_map(files, 'sites_map')
->>>>>>> 5a4e5f65
+make_map(files, 'sites_map')