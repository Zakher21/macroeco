--- conflicted
+++ resolved
@@ -92,11 +92,7 @@
                   + gb.req}
 
 optional_params = {'subset' : (gb.short_subset + gb.optional, 
-<<<<<<< HEAD
                   {}), 'rarity_measure' : (rarity_measure + gb.optional, [1])}
-=======
-                  {}), 'rarity_measure' : (rarity_measure + gb.optional, [10])}
->>>>>>> 713b0a59
 
 if __name__ == '__main__':
 
