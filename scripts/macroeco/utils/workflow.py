--- conflicted
+++ resolved
@@ -120,11 +120,7 @@
             print self.parameters.data_path
             for data_path in self.parameters.data_path[run_name]:
                 abs_data_path = os.path.abspath(os.path.join(self.output_path, 
-<<<<<<< HEAD
-                                                             data_path))# + '/'
-=======
                                                              data_path))
->>>>>>> 4c3cfc86
                 output_ID = '_'.join([self.script_name, clean_name(data_path), 
                                       run_name])
                 logging.info('Beginning %s' % output_ID)
